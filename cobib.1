<<<<<<< HEAD
.TH COBIB 1 2021-01-17 v2.6.0+dev
=======
.TH COBIB 1 2021-02-05 v2.6.1
>>>>>>> ff453482
.SH NAME
CoBib \- Console-based Bibliography Management
.SH SYNOPSIS
.B cobib
[\fB\-\-version\fR]
[\fB\-h\fR|\fB\-\-help\fR]
[\fB\-v\fR|\fB\-\-verbose\fR]
[\fB\-c\fR|\fB\-\-config\fR \fI<path>\fR]
\fB<subcommand>\fR [\fI<args>\fR]
.SH DESCRIPTION
CoBib is a console-based bibliography manager written in Python.
It maintains a plain-text database of literature data in YAML format at
\fI$HOME/.local/share/cobib/literature.yaml\fR.
.PP
CoBib provides a variety of \fBSUBCOMMANDS\fR through which you may
investigate and manage the database.
For easy of use it also comes with a curses-based \fBTUI\fR which is
automatically started when no other subcommand is found (more information is
provided in that section).
.SH OPTIONS
.TP
.BR \-\-version
Prints the version information and exits.
.TP
.BR \-h ", " \-\-help
Prints a help message and exits.
.TP
.BR \-v ", " \-\-verbose
Increases the verbosity level of the logging. This option may be provided up to
two times (increasing the logging to \fIinfo\fR and \fIdebug\fR, respectively).
By default, the verbosity of CoBib's CLI is set to \fIwarning\fR but if the TUI
is started, logging will be increased to \fIinfo\fR and redirected to
\fI/tmp/cobib.log\fR.
.TP
.BR \-c ", " \-\-config " " \fI<path>\fR
Run with an alternate configuration file at \fI<path>\fR.
.TP
.BR \-l ", " \-\-log " " \fI<path>\fR
Run with an alternate log file at \fI<path>\fR.
.SH SUBCOMMANDS
All subcommands listed below also provide the \fI\-h\fR and \fI\-\-help\fR
options which provide additional information for each subcommand.
.TP
.B cobib init \fI<args>\fR
Initializes the literature database.
The path to this file can be configured in the \fIDATABASE\fR section of the
configuration file (see also \fBCONFIGURATION\fR).
The only available argument is:
.PP
.in +8n
.BR \-g ", " \-\-git
.in +4n
Initializes CoBib's integrated history tracking through git.
This command will preserve any existing database file, but it is a good idea to
make a backup before doing this, just in case.
Note, that in order to use this functionality you must also enable the
\fIDATABASE/git\fR configuration option (see also \fBCONFIGURATION\fR).
Also be sure to at least set a \fIname\fR and \fIemail\fR in the git config!
.TP
.B cobib add \fI<args>\fR ...
Adds a new entry to the database.
The positional arguments may be used to provide \fItags\fR to associate with the
newly added entries.
The \fI<args>\fR may be any of the following:
.PP
.in +8n
.BR \-a ", " \-\-arxiv " " \fI<arxiv\ id>\fR
.in +4n
Adds an entry specified by the \fIarXiv\fR id.
.PP
.in +8n
.BR \-b ", " \-\-bibtex " " \fI<path>\fR
.in +4n
Adds the bibliography data from the \fIBibLaTex\fR file at the provided path.
.PP
.in +8n
.BR \-d ", " \-\-doi " " \fI<doi>\fR
.in +4n
Adds an entry specified by the \fIDOI\fR.
.PP
.in +8n
.BR \-i ", " \-\-isbn " " \fI<doi>\fR
.in +4n
Adds an entry specified by the \fIISBN\fR.
.PP
.in +8n
.BR \-f ", " \-\-file " " \fI<path>\fR
.in +4n
Associate the newly added entry with the \fIfile\fR at the provided path.
As of version 2.5 you can specify multiple files, too.
.PP
.in +8n
.BR \-l ", " \-\-label  " " \fI<label>\fR
.in +4n
Store the newly added entry under the specified \fIlabel\fR.
.TP
.B cobib delete \fI<label>\fR
Deletes the entry with the given \fIlabel\fR.
.TP
.B cobib edit \fI<label>\fR
Opens the entry with the given \fIlabel\fR in the \fI$EDITOR\fR.
The entry is copied verbatim in \fIYAML\fR format from and to the database file.
.PP
.in +8n
.BR \-a ", " \-\-add " " \fI<path>\fR
.in +4n
Allows editing a non-existing label to manually add it to the database.
.TP
.B cobib modify \fI<modification>\fR \fI<args>\fR ...
Applies a modification to multiple entries at once.
The positional arguments may be used to provide \fBFILTERS\fR which the entries
must match in order to be modified \fIor\fR to provide a list of labels of the
entries which are to be modified (this requires the \fI-s\fR flag to be set).
The \fI<args>\fR may be any of the following:
.PP
.in +8n
.BR \fI<modification>\fR
.in +4n
The modification must be provided in the format \fI<field>:<value>\fR and will
set the field of all selected entries to the given value.
.PP
.in +8n
.BR \-a ", " \-\-append
.in +4n
This is \fBNOT\fR implemented yet. However, in the future this will provide the
possibility to append the new value to the modified field rather than
overwriting it.
.PP
.in +8n
.BR \-s ", " \-\-selection
.in +4n
This boolean flag enables the \fIselection\fR mode in which the positional args
are interpreted as a list of labels which are to be exported. The name for this
argument is a result of the TUI's selection interface.
.TP
.B cobib undo \fI<args>\fR
If you enabled the git-integration of CoBib (available since v2.6.0) you can
undo the changes done to your database file by commands such as add, edit and
delete. See also \fIDATABASE/git\fR in the \fBCONFIGURATION\fR section for more
information.
.PP
.in +8n
.BR \-f ", " \-\-force
.in +4n
Overwrites the check for an auto-committed change. Thus, the undo command will
now undo the last commit with a message that does not start with "Undo".
.TP
.B cobib redo
If you enabled the git-integration of CoBib (available since v2.6.0) you can
reapply the last undone changes (see above). See also \fIDATABASE/git\fR in the
\fBCONFIGURATION\fR section for more information.
.TP
.B cobib open \fI<label>\fR
Opens any associated \fIfile\fR of the entry with the given \fIlabel\fR.
If multiple files are associated with the entry, the user can choose which file(s) to open through
an interactive menu.
.TP
.B cobib show \fI<label>\fR
Prints the entry with the given \fIlabel\fR in \fIBibLaTex\fR format to stdout.
.TP
.B cobib list \fI<args>\fR
Lists all entries of the database in a basic table format to stdout which match
the specified \fBFILTERS\fR (more information is provided in that section).
Additionally, the following \fI<args>\fR are also allowed:
.PP
.in +8n
.BR \-l ", " \-\-long
.in +4n
Print the table in \fIlong\fR format, i.e. without wrapping the lines to fit the
current terminal width.
.PP
.in +8n
.BR \-s ", " \-\-sort " " \fI<field>\fI
.in +4n
Specify the entry field to use as the \fIsorting column\fR of the table.
.PP
.in +8n
.BR \-r ", " \-\-reverse
.in +4n
Reverses the sorting order.
.PP
.in +8n
.BR \-x ", " \-\-or
.in +4n
Concatenate the filters using logical \fIOR\fR rather than the default
\fIAND\fR.
.TP
.B cobib search \fI<args>\fR ...
Searches the database recursively (i.e. including any associated files) for the
specified keyword.
The positional arguments may be used to provide \fBFILTERS\fR which the entries
must match in order to be included in the export.
Additionally, the following \fI<args>\fR are also allowed:
.PP
.in +8n
.BR \-c ", " \-\-context " " \fI<int>\fI
.in +4n
Specify the number of context lines to provide for each match.
This values defaults to 1.
.PP
.in +8n
.BR \-i ", " \-\-ignore-case
.in +4n
Makes the search case-insensitive.
.TP
.B cobib export \fI<args>\fR ...
Exports the database.
The positional arguments may be used to provide \fBFILTERS\fR which the entries
must match in order to be included in the export \fIor\fR to provide a list of
labels of the entries which are to be exported (this requires the \fI-s\fR flag
to be set).
The \fI<args>\fR may be any of the following:
.PP
.in +8n
.BR \-b ", " \-\-bibtex " " \fI<path>\fR
.in +4n
Export the entries to a \fIBibLaTex\fR file at the specified path.
.PP
.in +8n
.BR \-z ", " \-\-zip " " \fI<path>\fR
.in +4n
Export a \fIBibLaTex\fR file of the entries and all of the associated files into
a single \fIZIP\fR file at the specified path.
.PP
.in +8n
.BR \-s ", " \-\-selection
.in +4n
This boolean flag enables the \fIselection\fR mode in which the positional args
are interpreted as a list of labels which are to be exported. The name for this
argument is a result of the TUI's selection interface.
.SH FILTERS
In order to limit the output of the \fIlist\fR and \fIexport\fR commands you can
apply additional filters via keyword arguments.
Their availability depends on your database since they are added to the argument
parser at runtime.
However, you can find a full list for your specific case with \fIcobib list
\-\-help\fR.
.PP
The general syntax for filtering is the following
.in +8n
[\fB++\fR|\fB\-\-\fR]\fB<field>\fR \fI<value>\fR
.in
which is to be understood as the following:
When the keyword argument is started with \fB++\fR the entry must positively
\fImatch\fR this filter; if started with \fB\-\-\fR it must \fINOT\fR match.
The \fB<field>\fR may be any available field in your database.
It should be noted, that this string is matched exactly which means no plurals
are allowed.
The \fI<value>\fR finally specifies what is matched against.
.PP
In general, multiple filters provided to the \fIlist\fR and \fIexport\fR
commands are combined with logical \fIAND\fR.
This may be overwritten by adding the \fI\-x\fR or \fI\-\-or\fR arguments as
described in the arguments section of the \fIlist\fR command.
.SH EXAMPLES
This section provides a few examples of \fBFILTERS\fR as described above.
.TP
.B cobib list ++year 2020
Lists only entries which were published in 2020.
.TP
.B cobib list --tags chemistry
Lists only entries without the `chemistry` tag.
.TP
.B cobib list ++year 2019 ++tags quantum
Lists only entries with the `quantum` tag from the year 2019.
.TP
.B cobib list -x ++year 2019 ++year 2020
Lists only entries published in 2019 or 2020.
.SH TUI
The curses-based TUI is started automatically when no other subcommand is
supplied, i.e. by simply running \fBcobib\fR.
By default, it lists all entries of the database in a buffer which may be
scrolled in vim-fashion with \fIh,j,k,l,^B,^U,^D,^F\fR.
The arrow and paging keys are also available for scrolling.
The following default key bindings are available:
.TP
.BR q " " quit
Quits one level of the viewing buffer.
.TP
.BR ? " " help
Opens a small window providing help for the key bindings.
.TP
.BR ENTER " " show
Populates the viewing buffer with a BibLaTex view of the selected entry.
.TP
.BR o " " open
Opens the current (or \fIselected\fR) label(s).
.TP
.BR w " " wrap
Toggles wrapping of the viewing buffer.
.TP
.BR a " " add
Opens a command prompt which allows running the \fBadd\fR command as if outside
of the TUI.
.TP
.BR d " " delete
Deletes the current (or \fIselected\fR) label(s).
.TP
.BR e " " edit
Opens the current label in an external editor.
.TP
.BR m " " modify
Opens a command prompt which allows running the \fBmodify\fR command as if
outside of the TUI. If a \fIselection\fR is present, the \fI-s\fR argument will
be set automatically.
.TP
.BR u " " undo
Undoes the last auto-committed change to the database file.
This requires the git-integration (since v2.6.0) to be enabled!
.TP
.BR r " " redo
Reapplies the last undone change.
This requires the git-integration (since v2.6.0) to be enabled!
.TP
.BR / " " search
Opens a search prompt and views the results in the viewing buffer.
.TP
.BR f " " filter
Allows adding filters to the list view.
.TP
.BR s " " sort
Allows sorting the list view.
.TP
.BR v " " select
Adds the current label to the \fIselection\fR.
.TP
.BR x " " export
Opens a command prompt which allows running the \fBexport\fR command as if
outside of the TUI. If a \fIselection\fR is present, the \fI-s\fR argument will
be set automatically.
.TP
.BR : " " prompt
Opens a command prompt allowing the user to execute an arbitrary CoBib CLI command.
.SH CONFIGURATION
Since version 3.0, CoBib can be configured directly via \fIPython\fR. To do so,
you must place the configuration file at \fI$HOME/.config/cobib/config.py\fR.
If you don't have a configuration file yet, you can get started by copying the
well-documented example configuration to the right location via:
.in +4n
    \fIcobib _example_config > ~/.config/cobib/config.py\fR
.in -4n
If you do have an old configuration file (prior to v3.0) and would like some
guidance on how to migrate it, please read this short blog post of mine:
https://mrossinek.gitlab.io/programming/cobibs-new-configuration/
.PP
The following section summarizes the syntax and all possibly settings, for
completeness.
.TP
.BR Configuration " " Syntax
Internally, CoBib's configuration is nothing but a (nested) Python dictionary.
Thus, after importing the config with
.in +4n
    \fIfrom cobib.config import config\fR
.in -4n
it is very straight forward to change any setting by simply changing the value
stored in the dictionary. For example:
.in +4n
    \fIconfig['database']['git'] = True\fR
.in -4n
However, for ease of use, all of the fields are also exposed as attributes. This
means, the same can be achieved via:
.in +4n
    \fIconfig.database.git = True\fR
.in -4n
.PP
.BR COMMANDS
.TP
.IR config.commands.edit.default_entry_type = 'article'
This setting indicates the default entry type which will be used for manually
entered entries.
.TP
.IR config.commands.open.command = 'xdg-open' " (on Linux); " 'open' " (on Mac OS)"
Specifies the program used to open associated files.
.TP
.IR config.commands.search.grep = 'grep'
Specifies the program used to search in associated files.
.TP
.IR config.commands.search.ignore_case = False
This boolean setting indicates whether search defaults to be case-insensitive.
.PP
.BR DATABASE
.TP
.IR config.database.file = '~/.local/share/cobib/literature.yaml'
This setting sets the path to the database file. You can use \fI~\fR to
represent your \fI$HOME\fR directory.
.TP
.IR config.database.git = False
This boolean field indicates whether the database file should automatically be
tracked in a git repository.
Note, that you must initialize the git-tracking with \fIcobib init --git\fR. If
you already have an existing database file, it will be preserved. Nonetheless,
it is a good idea to make a backup before doing so, just in case.
Also be sure to at least set a \fIname\fR and \fIemail\fR in the git config!
.TP
.IR config.database.format.month = int
This field may either be \fIint\fR (default) or \fIstr\fR and it specifies the
type into which the \fBmonth\fR field should be converted before storing.
.PP
.BR PARSERS
.TP
.IR config.parsers.bibtex.ignore_non_standard_types = False
This boolean setting indicates whether non-standard BibLaTex entry types should
be ignored or not.
.PP
.BR TUI
.TP
.IR config.tui.default_list_args = ['\-l']
This can be set to a list of default arguments to use for the TUI's list view.
.TP
.IR config.tui.prompt_before_quit = True
This setting specifies whether the user is prompted to verify the final quit
operation.
.TP
.IR config.tui.reverse_order = True
This setting specifies whether the database is listed in reverse order by
default. This is useful because the most recently added entries will be at the
top.
.TP
.IR config.tui.scroll_offset = 3
This setting specifies the scrolling offset used to prevent the cursor line from
coming too close to the ends of the screen while scrolling.  The intent of this
setting is to provide a similar behavior as the 'scrolloff' option available in
Vim. Note, that you can pin the cursor line to the center of the screen by
setting this option to a very large value (e.g. 99).
.PP
.BR TUI.COLORS
With the following settings you can change the look of the TUI. Each of these
settings accepts any of the following color names: \fIblack\fR, \fIred\fR,
\fIgreen\fR, \fIyellow\fR, \fIblue\fR, \fImagenta\fR, \fIcyan\fR and
\fIwhite\fR.
.TP
.IR config.tui.colors.cursor_line_fg = 'white'
.TP
.IR config.tui.colors.cursor_line_bg = 'cyan'
.TP
.IR config.tui.colors.top_statusbar_fg = 'black'
.TP
.IR config.tui.colors.top_statusbar_bg = 'yellow'
.TP
.IR config.tui.colors.bottom_statusbar_fg = 'black'
.TP
.IR config.tui.colors.bottom_statusbar_bg = 'yellow'
.TP
.IR config.tui.colors.search_label_fg = 'blue'
.TP
.IR config.tui.colors.search_label_bg = 'black'
.TP
.IR config.tui.colors.search_query_fg = 'red'
.TP
.IR config.tui.colors.search_query_bg = 'black'
.TP
.IR config.tui.colors.popup_help_fg = 'white'
.TP
.IR config.tui.colors.popup_help_bg = 'green'
.TP
.IR config.tui.colors.popup_stdout_fg = 'white'
.TP
.IR config.tui.colors.popup_stdout_bg = 'blue'
.TP
.IR config.tui.colors.popup_stderr_fg = 'white'
.TP
.IR config.tui.colors.popup_stderr_bg = 'red'
.TP
.IR config.tui.colors.selection_fg = 'white'
.TP
.IR config.tui.colors.selection_bg = 'magenta'
.PP
.BR TUI.KEY_BINDINGS
You can change the default key bindings of the TUI by overwriting any of the
following settings with a different key. Any setting will interpret the provided
string as a single character whose ASCII value is used for triggering the
command.
The only exception is the \fIENTER\fR string, which will be internally mapped to
the ASCII codes 10 (\fIline feed\fR) and 13 (\fIcarriage return\fR).
.TP
.IR config.tui.key_bindings.prompt = ':'
.TP
.IR config.tui.key_bindings.search = '/'
.TP
.IR config.tui.key_bindings.help = '?'
.TP
.IR config.tui.key_bindings.add = 'a'
.TP
.IR config.tui.key_bindings.delete = 'd'
.TP
.IR config.tui.key_bindings.edit = 'e'
.TP
.IR config.tui.key_bindings.filter = 'f'
.TP
.IR config.tui.key_bindings.modify = 'm'
.TP
.IR config.tui.key_bindings.open = 'o'
.TP
.IR config.tui.key_bindings.quit = 'q'
.TP
.IR config.tui.key_bindings.redo = 'r'
.TP
.IR config.tui.key_bindings.sort = 's'
.TP
.IR config.tui.key_bindings.undo = 'u'
.TP
.IR config.tui.key_bindings.select = 'v'
.TP
.IR config.tui.key_bindings.wrap = 'w'
.TP
.IR config.tui.key_bindings.export = 'x'
.TP
.IR config.tui.key_bindings.show = 'ENTER'
.PP
.SH ENVIRONMENT
.TP
.IR $EDITOR
Specifies the editor program to use for the \fBedit\fR command.
.SH FILES
.TP
.IR $HOME/.config/cobib/config.ini
The configuration file.
.TP
.IR $HOME/.local/share/cobib/literature.yaml
The default location of the database file.
.SH SEE ALSO
The internal help documentation via the \fI\-\-help\fR arguments.
.PP
The source code and issue tracker at https://gitlab.com/mrossinek/cobib<|MERGE_RESOLUTION|>--- conflicted
+++ resolved
@@ -1,8 +1,4 @@
-<<<<<<< HEAD
-.TH COBIB 1 2021-01-17 v2.6.0+dev
-=======
-.TH COBIB 1 2021-02-05 v2.6.1
->>>>>>> ff453482
+.TH COBIB 1 2021-02-05 v2.6.1+dev
 .SH NAME
 CoBib \- Console-based Bibliography Management
 .SH SYNOPSIS
